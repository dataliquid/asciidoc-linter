--- conflicted
+++ resolved
@@ -31,17 +31,10 @@
         <project.build.sourceEncoding>UTF-8</project.build.sourceEncoding>
         <maven.compiler.source>17</maven.compiler.source>
         <maven.compiler.target>17</maven.compiler.target>
-<<<<<<< HEAD
         <asciidoctorj.version>3.0.0</asciidoctorj.version>
-        <jackson.version>2.18.2</jackson.version>
-        <junit.version>5.13.1</junit.version>
-        <jacoco.version>0.8.13</jacoco.version>
-=======
-        <asciidoctorj.version>2.5.13</asciidoctorj.version>
         <jackson.version>2.20.1</jackson.version>
         <junit.version>6.0.1</junit.version>
         <jacoco.version>0.8.14</jacoco.version>
->>>>>>> 0f4177fc
     </properties>
     
     <dependencies>
